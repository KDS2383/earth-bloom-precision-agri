<<<<<<< HEAD
// src/App.tsx
=======
>>>>>>> 70b15be1

import { Toaster } from "@/components/ui/toaster";
import { Toaster as Sonner } from "@/components/ui/sonner";
import { TooltipProvider } from "@/components/ui/tooltip";
import { QueryClient, QueryClientProvider } from "@tanstack/react-query";
import { BrowserRouter, Routes, Route } from "react-router-dom";
<<<<<<< HEAD

// Import Pages
=======
import { AuthProvider } from "./context/AuthContext";
>>>>>>> 70b15be1
import Index from "./pages/Index";
import NotFound from "./pages/NotFound";
import Recommendation from "./pages/Recommendation";
import Results from "./pages/Results";
import SoilData from "./pages/SoilData";
import Weather from "./pages/Weather";
import Contact from "./pages/Contact";
import SignIn from "./pages/Auth/SignIn";
import SignUp from "./pages/Auth/SignUp";
import Account from "./pages/Account";
<<<<<<< HEAD

// Import Auth related components
import { AuthProvider } from "./context/AuthContext"; // *** IMPORT AuthProvider ***
import ProtectedRoute from "./components/auth/ProtectedRoute"; // *** IMPORT ProtectedRoute ***
=======
>>>>>>> 70b15be1

const queryClient = new QueryClient();

const App = () => (
  <QueryClientProvider client={queryClient}>
<<<<<<< HEAD
    <TooltipProvider>
      {/* *** Wrap with AuthProvider if not done in main.tsx *** */}
      <AuthProvider>
        <Toaster />
        <Sonner />
        {/* BrowserRouter should ideally be outside AuthProvider if AuthProvider is here,
            or inside if AuthProvider is in main.tsx. Let's keep it simple for now. */}
        <BrowserRouter>
          <Routes>
            {/* Public Routes */}
            <Route path="/" element={<Index />} />
            <Route path="/contact" element={<Contact />} />
            <Route path="/signin" element={<SignIn />} />
            <Route path="/signup" element={<SignUp />} />

            {/* Routes Protected by Authentication */}
            <Route
              path="/account"
              element={
                <ProtectedRoute>
                  <Account />
                </ProtectedRoute>
              }
            />
            <Route
              path="/recommendation"
              element={
                <ProtectedRoute>
                  <Recommendation />
                </ProtectedRoute>
              }
            />
            <Route
              path="/results"
              element={
                <ProtectedRoute>
                  <Results />
                </ProtectedRoute>
              }
            />
            <Route
              path="/soil-data"
              element={
                <ProtectedRoute>
                  <SoilData />
                </ProtectedRoute>
              }
            />
            <Route
              path="/weather"
              element={
                <ProtectedRoute>
                  <Weather />
                </ProtectedRoute>
              }
            />

            {/* Catch-all Not Found Route */}
            <Route path="*" element={<NotFound />} />
          </Routes>
        </BrowserRouter>
      </AuthProvider>
    </TooltipProvider>
=======
    <AuthProvider>
      <TooltipProvider>
        <Toaster />
        <Sonner />
        <BrowserRouter>
          <Routes>
            <Route path="/" element={<Index />} />
            <Route path="/account" element={<Account />} />
            <Route path="/recommendation" element={<Recommendation />} />
            <Route path="/results" element={<Results />} />
            <Route path="/soil-data" element={<SoilData />} />
            <Route path="/weather" element={<Weather />} />
            <Route path="/contact" element={<Contact />} />
            <Route path="/signin" element={<SignIn />} />
            <Route path="/signup" element={<SignUp />} />
            <Route path="*" element={<NotFound />} />
          </Routes>
        </BrowserRouter>
      </TooltipProvider>
    </AuthProvider>
>>>>>>> 70b15be1
  </QueryClientProvider>
);

export default App;<|MERGE_RESOLUTION|>--- conflicted
+++ resolved
@@ -1,19 +1,12 @@
-<<<<<<< HEAD
-// src/App.tsx
-=======
->>>>>>> 70b15be1
 
 import { Toaster } from "@/components/ui/toaster";
 import { Toaster as Sonner } from "@/components/ui/sonner";
 import { TooltipProvider } from "@/components/ui/tooltip";
 import { QueryClient, QueryClientProvider } from "@tanstack/react-query";
 import { BrowserRouter, Routes, Route } from "react-router-dom";
-<<<<<<< HEAD
 
 // Import Pages
-=======
 import { AuthProvider } from "./context/AuthContext";
->>>>>>> 70b15be1
 import Index from "./pages/Index";
 import NotFound from "./pages/NotFound";
 import Recommendation from "./pages/Recommendation";
@@ -24,19 +17,15 @@
 import SignIn from "./pages/Auth/SignIn";
 import SignUp from "./pages/Auth/SignUp";
 import Account from "./pages/Account";
-<<<<<<< HEAD
 
 // Import Auth related components
 import { AuthProvider } from "./context/AuthContext"; // *** IMPORT AuthProvider ***
 import ProtectedRoute from "./components/auth/ProtectedRoute"; // *** IMPORT ProtectedRoute ***
-=======
->>>>>>> 70b15be1
 
 const queryClient = new QueryClient();
 
 const App = () => (
   <QueryClientProvider client={queryClient}>
-<<<<<<< HEAD
     <TooltipProvider>
       {/* *** Wrap with AuthProvider if not done in main.tsx *** */}
       <AuthProvider>
@@ -100,28 +89,7 @@
         </BrowserRouter>
       </AuthProvider>
     </TooltipProvider>
-=======
-    <AuthProvider>
-      <TooltipProvider>
-        <Toaster />
-        <Sonner />
-        <BrowserRouter>
-          <Routes>
-            <Route path="/" element={<Index />} />
-            <Route path="/account" element={<Account />} />
-            <Route path="/recommendation" element={<Recommendation />} />
-            <Route path="/results" element={<Results />} />
-            <Route path="/soil-data" element={<SoilData />} />
-            <Route path="/weather" element={<Weather />} />
-            <Route path="/contact" element={<Contact />} />
-            <Route path="/signin" element={<SignIn />} />
-            <Route path="/signup" element={<SignUp />} />
-            <Route path="*" element={<NotFound />} />
-          </Routes>
-        </BrowserRouter>
-      </TooltipProvider>
-    </AuthProvider>
->>>>>>> 70b15be1
+
   </QueryClientProvider>
 );
 
