--- conflicted
+++ resolved
@@ -685,7 +685,6 @@
         latitude: markerPosition.lat,
         longitude: markerPosition.lng,
         elevation: Math.round(elevation), // Send rounded elevation
-<<<<<<< HEAD
         soil_ph: parseFloat(soilDataForModel.soil_ph.toFixed(1)), // Ensure correct format/precision
         soil_nitrogen: Math.round(soilDataForModel.soil_nitrogen),
         soil_phosphorus: Math.round(soilDataForModel.soil_phosphorus),
@@ -1009,7 +1008,4 @@
   );
 };
 
-export default Recommendation;
-=======
-        soil_ph: parseFloat(soilDataForModel.soil_ph.toFixed(1)), // Ensure correct format/precision
->>>>>>> 6176ab77
+export default Recommendation;