// src/pages/Auth/SignIn.tsx

import { useState } from "react";
import { Link, useNavigate } from "react-router-dom";
import { Button } from "@/components/ui/button";
import { Input } from "@/components/ui/input";
import { Label } from "@/components/ui/label";
import { Card, CardContent, CardDescription, CardFooter, CardHeader, CardTitle } from "@/components/ui/card";
import { useToast } from "@/hooks/use-toast";
import { Layout } from "@/components/layout/Layout";
<<<<<<< HEAD
import { signInWithEmailAndPassword, signInWithPopup } from "firebase/auth"; // Removed GoogleAuthProvider as it's in firebase.ts
import { auth, provider } from "@/firebase"; // Import auth and provider
=======
import { signInWithEmailAndPassword, GoogleAuthProvider, signInWithPopup } from "firebase/auth";
import { auth, provider } from "@/firebase";
>>>>>>> 70b15be1

const SignIn = () => {
  const navigate = useNavigate();
  const { toast } = useToast();
  const [isLoading, setIsLoading] = useState(false);
  const [isGoogleLoading, setIsGoogleLoading] = useState(false); // Separate loading state for Google
  const [formData, setFormData] = useState({
    email: "",
    password: ""
  });
  const [error, setError] = useState<string | null>(null); // Optional: for specific error message

  const handleChange = (e: React.ChangeEvent<HTMLInputElement>) => {
    const { name, value } = e.target;
    setFormData(prev => ({
      ...prev,
      [name]: value
    }));
    setError(null); // Clear error on change
  };

  const handleSubmit = async (e: React.FormEvent) => {
    e.preventDefault();
    setIsLoading(true);
<<<<<<< HEAD
    setError(null); // Clear previous errors

    try {
      await signInWithEmailAndPassword(auth, formData.email, formData.password);
=======
    
    try {
      await signInWithEmailAndPassword(auth, formData.email, formData.password);
      toast({
        title: "Signed in successfully",
        description: "Welcome back to EarthBloom!",
      });
      navigate('/');
    } catch (error: any) {
      toast({
        title: "Sign in failed",
        description: error.message || "Please check your credentials and try again",
        variant: "destructive",
      });
    } finally {
      setIsLoading(false);
    }
  };

  const handleGoogleSignIn = async () => {
    setIsLoading(true);
    try {
      await signInWithPopup(auth, provider);
>>>>>>> 70b15be1
      toast({
        title: "Signed in successfully",
        description: "Welcome back to EarthBloom!",
        // variant: 'success' // Optional: if you have a success variant
      });
<<<<<<< HEAD
      navigate('/'); // Redirect to home or dashboard
    } catch (error: any) {
      console.error("Sign in error:", error);
       let errorMessage = "Please check your email and password and try again.";
       // Provide more specific feedback
       if (error.code === 'auth/user-not-found' || error.code === 'auth/wrong-password' || error.code === 'auth/invalid-credential') {
         errorMessage = "Invalid email or password.";
       } else if (error.code === 'auth/invalid-email') {
         errorMessage = "Please enter a valid email address.";
       } else if (error.code === 'auth/too-many-requests') {
         errorMessage = "Access to this account has been temporarily disabled due to many failed login attempts. You can reset your password or try again later.";
       }
      setError(errorMessage);
      toast({
        title: "Sign in failed",
        description: errorMessage,
        variant: "destructive",
      });
    } finally {
      setIsLoading(false);
    }
  };

  const handleGoogleSignIn = async () => {
    setIsGoogleLoading(true);
    setError(null);
    try {
      await signInWithPopup(auth, provider); // Use the imported provider
      toast({
        title: "Signed in successfully with Google",
        description: "Welcome back to EarthBloom!",
         // variant: 'success' // Optional
      });
      navigate('/'); // Redirect to home or dashboard
    } catch (error: any) {
      console.error("Google sign in error:", error);
      let errorMessage = "An error occurred during Google sign in. Please try again.";
      // Handle specific Google Sign-In errors if needed
      if (error.code === 'auth/popup-closed-by-user') {
          errorMessage = "Google Sign-In cancelled.";
      } else if (error.code === 'auth/cancelled-popup-request' || error.code === 'auth/popup-blocked') {
          errorMessage = "Popup blocked or cancelled. Please allow popups for this site.";
      } else if (error.code === 'auth/account-exists-with-different-credential') {
          errorMessage = "An account already exists with this email using a different sign-in method.";
      }
       setError(errorMessage);
      toast({
        title: "Google sign in failed",
        description: errorMessage,
        variant: "destructive",
      });
    } finally {
      setIsGoogleLoading(false);
=======
      navigate('/');
    } catch (error: any) {
      toast({
        title: "Google sign in failed",
        description: error.message || "An error occurred during Google sign in",
        variant: "destructive",
      });
    } finally {
      setIsLoading(false);
>>>>>>> 70b15be1
    }
  };

  return (
    <Layout>
      <section className="py-12 bg-farm-cream"> {/* Use your actual background color class */}
        <div className="container">
          <div className="max-w-md mx-auto">
            <Card>
              <CardHeader className="space-y-1">
                <CardTitle className="text-2xl font-bold text-center">Sign In</CardTitle>
                <CardDescription className="text-center">
                  Enter your credentials to access your account
                </CardDescription>
              </CardHeader>
              <CardContent>
                <form onSubmit={handleSubmit} className="space-y-4">
                  {/* Input fields remain the same */}
                   <div className="space-y-2">
                     <Label htmlFor="email">Email</Label>
                     <Input
                       id="email"
                       name="email"
                       type="email"
                       placeholder="your@email.com"
                       value={formData.email}
                       onChange={handleChange}
                       required
                       aria-describedby={error ? "error-message" : undefined}
                     />
                   </div>
                   <div className="space-y-2">
                     <div className="flex items-center justify-between">
                       <Label htmlFor="password">Password</Label>
                       <Link
                         to="/forgot-password" // Make sure this route exists
                         className="text-sm text-farm-primary hover:underline" // Use your actual color
                       >
                         Forgot password?
                       </Link>
                     </div>
                     <Input
                       id="password"
                       name="password"
                       type="password"
                       placeholder="••••••••"
                       value={formData.password}
                       onChange={handleChange}
                       required
                       aria-describedby={error ? "error-message" : undefined}
                     />
                   </div>

                    {/* Display error message */}
                   {error && (
                      <p id="error-message" className="text-sm text-destructive">{error}</p>
                   )}

                  <Button
                    type="submit"
                    className="w-full bg-farm-primary hover:bg-farm-dark" // Use your actual colors
                    disabled={isLoading || isGoogleLoading}
                  >
                    {isLoading ? "Signing in..." : "Sign In"}
                  </Button>
                </form>
<<<<<<< HEAD

                {/* OR Separator */}
                 <div className="mt-4 flex items-center">
                   <div className="flex-grow border-t border-gray-300"></div>
                   <span className="flex-shrink mx-4 text-xs text-muted-foreground">OR</span>
                   <div className="flex-grow border-t border-gray-300"></div>
                 </div>

                {/* Social Buttons */}
                <div className="grid grid-cols-1 sm:grid-cols-2 gap-4 mt-4"> {/* Adjust grid for responsiveness */}
                  <Button
                     variant="outline"
                     type="button"
                     className="w-full"
                     onClick={handleGoogleSignIn}
                     disabled={isLoading || isGoogleLoading}
                   >
                     {isGoogleLoading ? (
                       <>
                         <svg className="animate-spin -ml-1 mr-3 h-5 w-5 text-current" xmlns="http://www.w3.org/2000/svg" fill="none" viewBox="0 0 24 24">
                           <circle className="opacity-25" cx="12" cy="12" r="10" stroke="currentColor" strokeWidth="4"></circle>
                           <path className="opacity-75" fill="currentColor" d="M4 12a8 8 0 018-8V0C5.373 0 0 5.373 0 12h4zm2 5.291A7.962 7.962 0 014 12H0c0 3.042 1.135 5.824 3 7.938l3-2.647z"></path>
                         </svg>
                         Signing in...
                       </>
                     ) : (
                       <>
                        <svg xmlns="http://www.w3.org/2000/svg" className="h-5 w-5 mr-2 text-blue-600" viewBox="0 0 24 24"> {/* Google Icon */}
                           <path fill="currentColor" d="M22.56 12.25c0-.78-.07-1.53-.2-2.25H12v4.26h5.92c-.26 1.37-1.04 2.53-2.21 3.31v2.77h3.57c2.08-1.92 3.28-4.74 3.28-8.09z" /> <path fill="currentColor" d="M12 23c2.97 0 5.46-.98 7.28-2.66l-3.57-2.77c-.98.66-2.23 1.06-3.71 1.06-2.86 0-5.29-1.93-6.16-4.53H2.18v2.84C3.99 20.53 7.7 23 12 23z" /> <path fill="currentColor" d="M5.84 14.09c-.22-.66-.35-1.36-.35-2.09s.13-1.43.35-2.09V7.07H2.18C1.43 8.55 1 10.22 1 12s.43 3.45 1.18 4.93l3.66-2.84z" /> <path fill="currentColor" d="M12 5.38c1.62 0 3.06.56 4.21 1.64l3.15-3.15C17.45 2.09 14.97 1 12 1 7.7 1 3.99 3.47 2.18 7.07l3.66 2.84c.87-2.6 3.3-4.53 6.16-4.53z" />
                         </svg>
                        Google
                       </>
                     )}
                   </Button>
                   {/* Optional: GitHub Button - Implement similar logic if needed */}
                  <Button variant="outline" type="button" className="w-full" disabled>
                     <svg xmlns="http://www.w3.org/2000/svg" className="h-5 w-5 mr-2" viewBox="0 0 24 24"> {/* GitHub Icon */}
                      <path fill="currentColor" d="M12 0c-6.626 0-12 5.373-12 12 0 5.302 3.438 9.8 8.207 11.387.599.111.793-.261.793-.577v-2.234c-3.338.726-4.033-1.416-4.033-1.416-.546-1.387-1.333-1.756-1.333-1.756-1.089-.745.083-.729.083-.729 1.205.084 1.839 1.237 1.839 1.237 1.07 1.834 2.807 1.304 3.492.997.107-.775.418-1.305.762-1.604-2.665-.305-5.467-1.334-5.467-5.931 0-1.311.469-2.381 1.236-3.221-.124-.303-.535-1.524.117-3.176 0 0 1.008-.322 3.301 1.23.957-.266 1.983-.399 3.003-.404 1.02.005 2.047.138 3.006.404 2.291-1.552 3.297-1.23 3.297-1.23.653 1.653.242 2.874.118 3.176.77.84 1.235 1.911 1.235 3.221 0 4.609-2.807 5.624-5.479 5.921.43.372.823 1.102.823 2.222v3.293c0 .319.192.694.801.576 4.765-1.589 8.199-6.086 8.199-11.386 0-6.627-5.373-12-12-12z" />
=======
                
                <div className="mt-4 flex items-center justify-center">
                  <div className="h-px bg-border flex-1" />
                  <span className="px-3 text-xs text-muted-foreground">OR</span>
                  <div className="h-px bg-border flex-1" />
                </div>
                
                <div className="grid grid-cols-2 gap-4 mt-4">
                  <Button variant="outline" type="button" className="w-full" onClick={handleGoogleSignIn}>
                    <svg xmlns="http://www.w3.org/2000/svg" className="h-5 w-5 mr-2 text-blue-600" viewBox="0 0 24 24">
                      <path fill="currentColor" d="M22.56 12.25c0-.78-.07-1.53-.2-2.25H12v4.26h5.92c-.26 1.37-1.04 2.53-2.21 3.31v2.77h3.57c2.08-1.92 3.28-4.74 3.28-8.09z" />
                      <path fill="currentColor" d="M12 23c2.97 0 5.46-.98 7.28-2.66l-3.57-2.77c-.98.66-2.23 1.06-3.71 1.06-2.86 0-5.29-1.93-6.16-4.53H2.18v2.84C3.99 20.53 7.7 23 12 23z" />
                      <path fill="currentColor" d="M5.84 14.09c-.22-.66-.35-1.36-.35-2.09s.13-1.43.35-2.09V7.07H2.18C1.43 8.55 1 10.22 1 12s.43 3.45 1.18 4.93l3.66-2.84z" />
                      <path fill="currentColor" d="M12 5.38c1.62 0 3.06.56 4.21 1.64l3.15-3.15C17.45 2.09 14.97 1 12 1 7.7 1 3.99 3.47 2.18 7.07l3.66 2.84c.87-2.6 3.3-4.53 6.16-4.53z" />
                    </svg>
                    Google
                  </Button>
                  <Button variant="outline" type="button" className="w-full">
                    <svg xmlns="http://www.w3.org/2000/svg" className="h-5 w-5 mr-2" viewBox="0 0 24 24">
                      <path d="M12 0c-6.626 0-12 5.373-12 12 0 5.302 3.438 9.8 8.207 11.387.599.111.793-.261.793-.577v-2.234c-3.338.726-4.033-1.416-4.033-1.416-.546-1.387-1.333-1.756-1.333-1.756-1.089-.745.083-.729.083-.729 1.205.084 1.839 1.237 1.839 1.237 1.07 1.834 2.807 1.304 3.492.997.107-.775.418-1.305.762-1.604-2.665-.305-5.467-1.334-5.467-5.931 0-1.311.469-2.381 1.236-3.221-.124-.303-.535-1.524.117-3.176 0 0 1.008-.322 3.301 1.23.957-.266 1.983-.399 3.003-.404 1.02.005 2.047.138 3.006.404 2.291-1.552 3.297-1.23 3.297-1.23.653 1.653.242 2.874.118 3.176.77.84 1.235 1.911 1.235 3.221 0 4.609-2.807 5.624-5.479 5.921.43.372.823 1.102.823 2.222v3.293c0 .319.192.694.801.576 4.765-1.589 8.199-6.086 8.199-11.386 0-6.627-5.373-12-12-12z" />
>>>>>>> 70b15be1
                    </svg>
                    GitHub
                  </Button>
                </div>
              </CardContent>
              <CardFooter className="justify-center pt-4"> {/* Adjusted padding */}
                <div className="text-sm text-muted-foreground"> {/* Use muted text color */}
                  Don't have an account?{" "}
                  <Link to="/signup" className="font-medium text-farm-primary hover:underline"> {/* Use your actual color */}
                    Sign up
                  </Link>
                </div>
              </CardFooter>
            </Card>
          </div>
        </div>
      </section>
    </Layout>
  );
};

export default SignIn;<|MERGE_RESOLUTION|>--- conflicted
+++ resolved
@@ -8,13 +8,9 @@
 import { Card, CardContent, CardDescription, CardFooter, CardHeader, CardTitle } from "@/components/ui/card";
 import { useToast } from "@/hooks/use-toast";
 import { Layout } from "@/components/layout/Layout";
-<<<<<<< HEAD
 import { signInWithEmailAndPassword, signInWithPopup } from "firebase/auth"; // Removed GoogleAuthProvider as it's in firebase.ts
 import { auth, provider } from "@/firebase"; // Import auth and provider
-=======
-import { signInWithEmailAndPassword, GoogleAuthProvider, signInWithPopup } from "firebase/auth";
-import { auth, provider } from "@/firebase";
->>>>>>> 70b15be1
+
 
 const SignIn = () => {
   const navigate = useNavigate();
@@ -39,42 +35,16 @@
   const handleSubmit = async (e: React.FormEvent) => {
     e.preventDefault();
     setIsLoading(true);
-<<<<<<< HEAD
     setError(null); // Clear previous errors
 
     try {
       await signInWithEmailAndPassword(auth, formData.email, formData.password);
-=======
-    
-    try {
-      await signInWithEmailAndPassword(auth, formData.email, formData.password);
-      toast({
-        title: "Signed in successfully",
-        description: "Welcome back to EarthBloom!",
-      });
-      navigate('/');
-    } catch (error: any) {
-      toast({
-        title: "Sign in failed",
-        description: error.message || "Please check your credentials and try again",
-        variant: "destructive",
-      });
-    } finally {
-      setIsLoading(false);
-    }
-  };
-
-  const handleGoogleSignIn = async () => {
-    setIsLoading(true);
-    try {
-      await signInWithPopup(auth, provider);
->>>>>>> 70b15be1
+
       toast({
         title: "Signed in successfully",
         description: "Welcome back to EarthBloom!",
         // variant: 'success' // Optional: if you have a success variant
       });
-<<<<<<< HEAD
       navigate('/'); // Redirect to home or dashboard
     } catch (error: any) {
       console.error("Sign in error:", error);
@@ -128,17 +98,7 @@
       });
     } finally {
       setIsGoogleLoading(false);
-=======
-      navigate('/');
-    } catch (error: any) {
-      toast({
-        title: "Google sign in failed",
-        description: error.message || "An error occurred during Google sign in",
-        variant: "destructive",
-      });
-    } finally {
-      setIsLoading(false);
->>>>>>> 70b15be1
+
     }
   };
 
@@ -205,7 +165,6 @@
                     {isLoading ? "Signing in..." : "Sign In"}
                   </Button>
                 </form>
-<<<<<<< HEAD
 
                 {/* OR Separator */}
                  <div className="mt-4 flex items-center">
@@ -244,28 +203,7 @@
                   <Button variant="outline" type="button" className="w-full" disabled>
                      <svg xmlns="http://www.w3.org/2000/svg" className="h-5 w-5 mr-2" viewBox="0 0 24 24"> {/* GitHub Icon */}
                       <path fill="currentColor" d="M12 0c-6.626 0-12 5.373-12 12 0 5.302 3.438 9.8 8.207 11.387.599.111.793-.261.793-.577v-2.234c-3.338.726-4.033-1.416-4.033-1.416-.546-1.387-1.333-1.756-1.333-1.756-1.089-.745.083-.729.083-.729 1.205.084 1.839 1.237 1.839 1.237 1.07 1.834 2.807 1.304 3.492.997.107-.775.418-1.305.762-1.604-2.665-.305-5.467-1.334-5.467-5.931 0-1.311.469-2.381 1.236-3.221-.124-.303-.535-1.524.117-3.176 0 0 1.008-.322 3.301 1.23.957-.266 1.983-.399 3.003-.404 1.02.005 2.047.138 3.006.404 2.291-1.552 3.297-1.23 3.297-1.23.653 1.653.242 2.874.118 3.176.77.84 1.235 1.911 1.235 3.221 0 4.609-2.807 5.624-5.479 5.921.43.372.823 1.102.823 2.222v3.293c0 .319.192.694.801.576 4.765-1.589 8.199-6.086 8.199-11.386 0-6.627-5.373-12-12-12z" />
-=======
-                
-                <div className="mt-4 flex items-center justify-center">
-                  <div className="h-px bg-border flex-1" />
-                  <span className="px-3 text-xs text-muted-foreground">OR</span>
-                  <div className="h-px bg-border flex-1" />
-                </div>
-                
-                <div className="grid grid-cols-2 gap-4 mt-4">
-                  <Button variant="outline" type="button" className="w-full" onClick={handleGoogleSignIn}>
-                    <svg xmlns="http://www.w3.org/2000/svg" className="h-5 w-5 mr-2 text-blue-600" viewBox="0 0 24 24">
-                      <path fill="currentColor" d="M22.56 12.25c0-.78-.07-1.53-.2-2.25H12v4.26h5.92c-.26 1.37-1.04 2.53-2.21 3.31v2.77h3.57c2.08-1.92 3.28-4.74 3.28-8.09z" />
-                      <path fill="currentColor" d="M12 23c2.97 0 5.46-.98 7.28-2.66l-3.57-2.77c-.98.66-2.23 1.06-3.71 1.06-2.86 0-5.29-1.93-6.16-4.53H2.18v2.84C3.99 20.53 7.7 23 12 23z" />
-                      <path fill="currentColor" d="M5.84 14.09c-.22-.66-.35-1.36-.35-2.09s.13-1.43.35-2.09V7.07H2.18C1.43 8.55 1 10.22 1 12s.43 3.45 1.18 4.93l3.66-2.84z" />
-                      <path fill="currentColor" d="M12 5.38c1.62 0 3.06.56 4.21 1.64l3.15-3.15C17.45 2.09 14.97 1 12 1 7.7 1 3.99 3.47 2.18 7.07l3.66 2.84c.87-2.6 3.3-4.53 6.16-4.53z" />
-                    </svg>
-                    Google
-                  </Button>
-                  <Button variant="outline" type="button" className="w-full">
-                    <svg xmlns="http://www.w3.org/2000/svg" className="h-5 w-5 mr-2" viewBox="0 0 24 24">
-                      <path d="M12 0c-6.626 0-12 5.373-12 12 0 5.302 3.438 9.8 8.207 11.387.599.111.793-.261.793-.577v-2.234c-3.338.726-4.033-1.416-4.033-1.416-.546-1.387-1.333-1.756-1.333-1.756-1.089-.745.083-.729.083-.729 1.205.084 1.839 1.237 1.839 1.237 1.07 1.834 2.807 1.304 3.492.997.107-.775.418-1.305.762-1.604-2.665-.305-5.467-1.334-5.467-5.931 0-1.311.469-2.381 1.236-3.221-.124-.303-.535-1.524.117-3.176 0 0 1.008-.322 3.301 1.23.957-.266 1.983-.399 3.003-.404 1.02.005 2.047.138 3.006.404 2.291-1.552 3.297-1.23 3.297-1.23.653 1.653.242 2.874.118 3.176.77.84 1.235 1.911 1.235 3.221 0 4.609-2.807 5.624-5.479 5.921.43.372.823 1.102.823 2.222v3.293c0 .319.192.694.801.576 4.765-1.589 8.199-6.086 8.199-11.386 0-6.627-5.373-12-12-12z" />
->>>>>>> 70b15be1
+
                     </svg>
                     GitHub
                   </Button>
